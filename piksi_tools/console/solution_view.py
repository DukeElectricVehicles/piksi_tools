--- conflicted
+++ resolved
@@ -298,10 +298,7 @@
             soln = MsgPosLLH(sbp_msg)
 
         self.last_pos_mode = get_mode(soln)
-<<<<<<< HEAD
-=======
         self.last_soln = soln
->>>>>>> 911c6350
         if self.last_pos_mode != 0:
             self.last_soln = soln
             mode_string = mode_string_dict[self.last_pos_mode]
@@ -503,11 +500,8 @@
                     self.pending_draw_modes.remove(mode_string)
 
         self.list_lock.release()
-<<<<<<< HEAD
-        if not self.zoomall and self.position_centered and self.running:
-=======
+
         if not self.zoomall and self.position_centered and self.running and self.last_valid_soln:
->>>>>>> 911c6350
             d = (
                 self.plot.index_range.high - self.plot.index_range.low) / 2.
             self.plot.index_range.set_bounds(
